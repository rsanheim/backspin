# frozen_string_literal: true

require_relative "lib/backspin/version"

Gem::Specification.new do |spec|
  spec.name = "backspin"
  spec.version = Backspin::VERSION
  spec.authors = ["Rob Sanheim"]
  spec.email = ["rsanheim@gmail.com"]

  spec.summary = "Record and replay CLI interactions for testing"
  spec.description = "Backspin is a Ruby library for characterization testing of command-line interfaces. Inspired by VCR's cassette-based approach, it records and replays CLI interactions to make testing faster and more deterministic."
  spec.homepage = "https://github.com/rsanheim/backspin"
  spec.license = "MIT"
  spec.required_ruby_version = Gem::Requirement.new(">= 3.1.0")

  spec.metadata["homepage_uri"] = spec.homepage
  spec.metadata["source_code_uri"] = spec.homepage
  spec.metadata["changelog_uri"] = "#{spec.homepage}/blob/main/CHANGELOG.md"

  spec.files = Dir.chdir(File.expand_path(__dir__)) do
    `git ls-files -z`.split("\x0").reject { |f| f.match(%r{^(test|spec|features)/}) }
  end
  spec.bindir = "exe"
  spec.executables = spec.files.grep(%r{\Aexe/}) { |f| File.basename(f) }
  spec.require_paths = ["lib"]

<<<<<<< HEAD
  spec.add_dependency "ostruct"
  spec.add_dependency "rspec-mocks", "~> 3"
=======
  spec.add_dependency "ostruct", "~> 0.5.0"
  spec.add_dependency "rspec-mocks", "~> 3.0"

  spec.add_development_dependency "gem-release", "~> 2"
>>>>>>> 70318928
end<|MERGE_RESOLUTION|>--- conflicted
+++ resolved
@@ -25,13 +25,6 @@
   spec.executables = spec.files.grep(%r{\Aexe/}) { |f| File.basename(f) }
   spec.require_paths = ["lib"]
 
-<<<<<<< HEAD
   spec.add_dependency "ostruct"
   spec.add_dependency "rspec-mocks", "~> 3"
-=======
-  spec.add_dependency "ostruct", "~> 0.5.0"
-  spec.add_dependency "rspec-mocks", "~> 3.0"
-
-  spec.add_development_dependency "gem-release", "~> 2"
->>>>>>> 70318928
 end